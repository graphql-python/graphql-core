--- conflicted
+++ resolved
@@ -63,14 +63,13 @@
 Middleware = Optional[Union[Tuple, List, MiddlewareManager]]
 
 
-<<<<<<< HEAD
-=======
 def execute(
         schema: GraphQLSchema, document: DocumentNode,
         root_value: Any=None, context_value: Any=None,
         variable_values: Dict[str, Any]=None,
         operation_name: str=None,
         field_resolver: GraphQLFieldResolver=None,
+        execution_context_class: Type[ExecutionContext]=ExecutionContext,
         middleware: Middleware=None
         ) -> MaybeAwaitable[ExecutionResult]:
     """Execute a GraphQL operation.
@@ -89,7 +88,7 @@
 
     # If a valid execution context cannot be created due to incorrect
     #  arguments, a "Response" with only errors is returned.
-    exe_context = ExecutionContext.build(
+    exe_context = execution_context_class.build(
         schema, document, root_value, context_value,
         variable_values, operation_name, field_resolver, middleware)
 
@@ -109,7 +108,6 @@
     return exe_context.build_response(data)
 
 
->>>>>>> a16edf13
 class ExecutionContext:
     """Data that must be available at all points during query execution.
 
@@ -822,49 +820,6 @@
         return sub_field_nodes
 
 
-def execute(
-        schema: GraphQLSchema, document: DocumentNode,
-        root_value: Any=None, context_value: Any=None,
-        variable_values: Dict[str, Any]=None,
-        operation_name: str=None, field_resolver: GraphQLFieldResolver=None,
-        execution_context_class: Type[ExecutionContext]=ExecutionContext,
-        ) -> MaybeAwaitable[ExecutionResult]:
-    """Execute a GraphQL operation.
-
-    Implements the "Evaluating requests" section of the GraphQL specification.
-
-    Returns an ExecutionResult (if all encountered resolvers are synchronous),
-    or a coroutine object eventually yielding an ExecutionResult.
-
-    If the arguments to this function do not result in a legal execution
-    context, a GraphQLError will be thrown immediately explaining the invalid
-    input.
-    """
-    # If arguments are missing or incorrect, throw an error.
-    assert_valid_execution_arguments(schema, document, variable_values)
-
-    # If a valid execution context cannot be created due to incorrect
-    #  arguments, a "Response" with only errors is returned.
-    exe_context = execution_context_class.build(
-        schema, document, root_value, context_value,
-        variable_values, operation_name, field_resolver)
-
-    # Return early errors if execution context failed.
-    if isinstance(exe_context, list):
-        return ExecutionResult(data=None, errors=exe_context)
-
-    # Return a possible coroutine object that will eventually yield the data
-    # described by the "Response" section of the GraphQL specification.
-    #
-    # If errors are encountered while executing a GraphQL field, only that
-    # field and its descendants will be omitted, and sibling fields will still
-    # be executed. An execution which encounters errors will still result in a
-    # coroutine object that can be executed without errors.
-
-    data = exe_context.execute_operation(exe_context.operation, root_value)
-    return exe_context.build_response(data)
-
-
 def assert_valid_execution_arguments(
         schema: GraphQLSchema, document: DocumentNode,
         raw_variable_values: Dict[str, Any]=None) -> None:
