--- conflicted
+++ resolved
@@ -12,13 +12,8 @@
 [![Python 3 Status](https://pyup.io/repos/github/graphql-python/graphql-core-next/python-3-shield.svg)](https://pyup.io/repos/github/graphql-python/graphql-core-next/)
 [![Code Style](https://img.shields.io/badge/code%20style-black-000000.svg)](https://github.com/ambv/black)
 
-<<<<<<< HEAD
-The current version 3.0.0-alpha of GraphQL-core-next is up-to-date with GraphQL.js version
-14.3.1. All parts of the API are covered by an extensive test suite of currently 1786
-=======
-The current version 1.1.0 of GraphQL-core-next is up-to-date with GraphQL.js version
+The current version 3.0.0a0 of GraphQL-core-next is up-to-date with GraphQL.js version
 14.4.0. All parts of the API are covered by an extensive test suite of currently 1882
->>>>>>> afa494eb
 unit tests.
 
 Development will be continued with the new distribution name GraphQL-core from now on.
